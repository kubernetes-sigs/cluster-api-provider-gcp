# -*- mode: Python -*-

envsubst_cmd = "./hack/tools/bin/envsubst"
tools_bin = "./hack/tools/bin"
<<<<<<< HEAD
kubectl_cmd = "./hack/tools/bin/kubectl"
=======
kind_cmd = "./hack/tools/bin/kind"
>>>>>>> 3ad8b562

#Add tools to path
os.putenv("PATH", os.getenv("PATH") + ":" + tools_bin)

update_settings(k8s_upsert_timeout_secs = 60)  # on first tilt up, often can take longer than 30 seconds

# set defaults
settings = {
    "allowed_contexts": [
        "kind-capg",
    ],
    "deploy_cert_manager": True,
    "preload_images_for_kind": True,
    "kind_cluster_name": "capg",
    "capi_version": "v1.1.5",
    "cert_manager_version": "v1.1.0",
    "kubernetes_version": "v1.22.11",
}

keys = ["GCP_B64ENCODED_CREDENTIALS"]

# global settings
settings.update(read_json(
    "tilt-settings.json",
    default = {},
))

if settings.get("trigger_mode") == "manual":
    trigger_mode(TRIGGER_MODE_MANUAL)

if "allowed_contexts" in settings:
    allow_k8s_contexts(settings.get("allowed_contexts"))

if "default_registry" in settings:
    default_registry(settings.get("default_registry"))

# deploy CAPI
def deploy_capi():
    version = settings.get("capi_version")
    capi_uri = "https://github.com/kubernetes-sigs/cluster-api/releases/download/{}/cluster-api-components.yaml".format(version)
    cmd = "curl -sSL {} | {} | {} apply -f -".format(capi_uri, envsubst_cmd, kubectl_cmd)
    local(cmd, quiet = True)
    if settings.get("extra_args"):
        extra_args = settings.get("extra_args")
        if extra_args.get("core"):
            core_extra_args = extra_args.get("core")
            if core_extra_args:
                for namespace in ["capi-system", "capi-webhook-system"]:
                    patch_args_with_extra_args(namespace, "capi-controller-manager", core_extra_args)
        if extra_args.get("kubeadm-bootstrap"):
            kb_extra_args = extra_args.get("kubeadm-bootstrap")
            if kb_extra_args:
                patch_args_with_extra_args("capi-kubeadm-bootstrap-system", "capi-kubeadm-bootstrap-controller-manager", kb_extra_args)

def patch_args_with_extra_args(namespace, name, extra_args):
    args_str = str(local("{} get deployments {} -n {} -o jsonpath={{.spec.template.spec.containers[1].args}}".format(kubectl_cmd, name, namespace)))
    args_to_add = [arg for arg in extra_args if arg not in args_str]
    if args_to_add:
        args = args_str[1:-1].split()
        args.extend(args_to_add)
        patch = [{
            "op": "replace",
            "path": "/spec/template/spec/containers/1/args",
            "value": args,
        }]
        local("{} patch deployment {} -n {} --type json -p='{}'".format(kubectl_cmd, name, namespace, str(encode_json(patch)).replace("\n", "")))

# Users may define their own Tilt customizations in tilt.d. This directory is excluded from git and these files will
# not be checked in to version control.
def include_user_tilt_files():
    user_tiltfiles = listdir("tilt.d")
    for f in user_tiltfiles:
        include(f)

def append_arg_for_container_in_deployment(yaml_stream, name, namespace, contains_image_name, args):
    for item in yaml_stream:
        if item["kind"] == "Deployment" and item.get("metadata").get("name") == name and item.get("metadata").get("namespace") == namespace:
            containers = item.get("spec").get("template").get("spec").get("containers")
            for container in containers:
                if contains_image_name in container.get("image"):
                    container.get("args").extend(args)

def fixup_yaml_empty_arrays(yaml_str):
    yaml_str = yaml_str.replace("conditions: null", "conditions: []")
    return yaml_str.replace("storedVersions: null", "storedVersions: []")

def validate_auth():
    substitutions = settings.get("kustomize_substitutions", {})
    missing = [k for k in keys if k not in substitutions]
    if missing:
        fail("missing kustomize_substitutions keys {} in tilt-setting.json".format(missing))

tilt_helper_dockerfile_header = """
# Tilt image
FROM golang:1.17 as tilt-helper
# Support live reloading with Tilt
RUN wget --output-document /restart.sh --quiet https://raw.githubusercontent.com/windmilleng/rerun-process-wrapper/master/restart.sh  && \
    wget --output-document /start.sh --quiet https://raw.githubusercontent.com/windmilleng/rerun-process-wrapper/master/start.sh && \
    chmod +x /start.sh && chmod +x /restart.sh
"""

tilt_dockerfile_header = """
FROM gcr.io/distroless/base:debug as tilt
WORKDIR /
COPY --from=tilt-helper /start.sh .
COPY --from=tilt-helper /restart.sh .
COPY manager .
"""

# Build CAPG and add feature gates
def capg():
    # Apply the kustomized yaml for this provider
    substitutions = settings.get("kustomize_substitutions", {})
    os.environ.update(substitutions)

    # yaml = str(kustomizesub("./hack/observability")) # build an observable kind deployment by default
    yaml = str(kustomizesub("./config/default"))

    # add extra_args if they are defined
    if settings.get("extra_args"):
        gcp_extra_args = settings.get("extra_args").get("gcp")
        if gcp_extra_args:
            yaml_dict = decode_yaml_stream(yaml)
            append_arg_for_container_in_deployment(yaml_dict, "capg-controller-manager", "capg-system", "cluster-api-gcp-controller", gcp_extra_args)
            yaml = str(encode_yaml_stream(yaml_dict))
            yaml = fixup_yaml_empty_arrays(yaml)

    # Set up a local_resource build of the provider's manager binary.
    local_resource(
        "manager",
        cmd = 'mkdir -p .tiltbuild;CGO_ENABLED=0 GOOS=linux GOARCH=amd64 go build -ldflags \'-extldflags "-static"\' -o .tiltbuild/manager',
        deps = ["api", "cloud", "config", "controllers", "exp", "feature", "pkg", "go.mod", "go.sum", "main.go"],
    )

    dockerfile_contents = "\n".join([
        tilt_helper_dockerfile_header,
        tilt_dockerfile_header,
    ])

    entrypoint = ["sh", "/start.sh", "/manager"]
    extra_args = settings.get("extra_args")
    if extra_args:
        entrypoint.extend(extra_args)

    # Set up an image build for the provider. The live update configuration syncs the output from the local_resource
    # build into the container.
    docker_build(
        ref = "gcr.io/k8s-staging-cluster-api-gcp/cluster-api-gcp-controller",
        context = "./.tiltbuild/",
        dockerfile_contents = dockerfile_contents,
        target = "tilt",
        entrypoint = entrypoint,
        only = "manager",
        live_update = [
            sync(".tiltbuild/manager", "/manager"),
            run("sh /restart.sh"),
        ],
        ignore = ["templates"],
    )

    k8s_yaml(blob(yaml))

def base64_encode(to_encode):
    encode_blob = local("echo '{}' | tr -d '\n' | base64 - | tr -d '\n'".format(to_encode), quiet = True)
    return str(encode_blob)

def base64_encode_file(path_to_encode):
    encode_blob = local("cat {} | tr -d '\n' | base64 - | tr -d '\n'".format(path_to_encode), quiet = True)
    return str(encode_blob)

def read_file_from_path(path_to_read):
    str_blob = local("cat {} | tr -d '\n'".format(path_to_read), quiet = True)
    return str(str_blob)

def base64_decode(to_decode):
    decode_blob = local("echo '{}' | base64 --decode -".format(to_decode), quiet = True)
    return str(decode_blob)

def kustomizesub(folder):
    yaml = local("hack/kustomize-sub.sh {}".format(folder), quiet = True)
    return yaml

def waitforsystem():
    local(kubectl_cmd + "wait --for=condition=ready --timeout=300s pod --all -n capi-kubeadm-bootstrap-system")
    local(kubectl_cmd + "wait --for=condition=ready --timeout=300s pod --all -n capi-kubeadm-control-plane-system")
    local(kubectl_cmd + "wait --for=condition=ready --timeout=300s pod --all -n capi-system")

##############################
# Actual work happens here
##############################

validate_auth()

include_user_tilt_files()

load("ext://cert_manager", "deploy_cert_manager")

if settings.get("deploy_cert_manager"):
    deploy_cert_manager()

deploy_capi()

capg()

waitforsystem()<|MERGE_RESOLUTION|>--- conflicted
+++ resolved
@@ -2,11 +2,8 @@
 
 envsubst_cmd = "./hack/tools/bin/envsubst"
 tools_bin = "./hack/tools/bin"
-<<<<<<< HEAD
 kubectl_cmd = "./hack/tools/bin/kubectl"
-=======
 kind_cmd = "./hack/tools/bin/kind"
->>>>>>> 3ad8b562
 
 #Add tools to path
 os.putenv("PATH", os.getenv("PATH") + ":" + tools_bin)
