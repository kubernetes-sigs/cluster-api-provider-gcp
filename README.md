--- conflicted
+++ resolved
@@ -44,11 +44,9 @@
 | Kubernetes 1.21 |  | ✓ | ✓ |
 | Kubernetes 1.22 |  |  | ✓ |
  
-<<<<<<< HEAD
+
 Each version of Cluster API for Google Cloud will attempt to support at least two versions of Kubernetes versions e.g., Cluster API for GCP `v0.1` may support Kubernetes 1.13 and Kubernetes 1.14.
-=======
-Each version of Cluster API for Google Cloud will attempt to support at least two versions of Kubernetes e.g., Cluster API for GCP `v0.1` may support Kubernetes 1.13 and Kubernetes 1.14.
->>>>>>> b5aec7e2
+
 
 **NOTE:** As the versioning for this project is tied to the versioning of Cluster API, future modifications to this policy may be made to more closely align with other providers in the Cluster API ecosystem. 
 
@@ -60,29 +58,22 @@
 
 ## Getting Involved and Contributing
 
-<<<<<<< HEAD
+
 Are you interested in contributing to cluster-api-provider-gcp? We, the maintainers, and the community would love your suggestions, support, and contributions! The maintainers
-=======
+
 Are you interested in contributing to cluster-api-provider-gcp? We, the maintainers 
 and the community would love your suggestions, support and contributions! The maintainers
->>>>>>> b5aec7e2
-of the project can be contacted anytime to learn about how to get involved.
+
 
 Before starting with the contribution, please go through [prerequisites] of the project.
 
-<<<<<<< HEAD
+
 To set up the development environment check out the [development guide].
 
 In the interest of getting new people involved, we have issues marked as [`good first issue`][good_first_issue]. Although
 These issues have a smaller scope but are very helpful in getting acquainted with the codebase.
 For more see the [issue tracker]. If you're unsure where to start, feel free to reach out to discuss.
-=======
-To set up the development environment, checkout the [development guide].
 
-In the interest of getting new people involved, we have issues marked as [`good first issue`][good_first_issue]. Although
-these issues have a smaller scope but are very helpful in getting acquainted with the codebase.
-For more, see the [issue tracker]. If you're unsure where to start, feel free to reach out to discuss.
->>>>>>> b5aec7e2
 
 See also: Our own [contributor guide] and the Kubernetes [community page].
 
@@ -117,21 +108,17 @@
 
 ### Tracking new feature
 
-<<<<<<< HEAD
+
 We also have an issue tracker to track features. If you think you have a feature idea, that could make Cluster API provider GCP even more awesome, then follow these steps.
-=======
-We also have an issue tracker to track features. If you think you have a feature idea, that could make Cluster API provider GCP become even more awesome, then follow these steps.
->>>>>>> b5aec7e2
+
 
 - Open a [feature request].
 - Remember users might be searching for the issue in the future, so please make sure to give it a meaningful title to help others.
 - Clearly define the use case with concrete examples. Example: type `this` and cluster-api-provider-gcp does `that`.
 - Some of our larger features will require some design. If you would like to include a technical design in your feature, please go ahead.
-<<<<<<< HEAD
+
 - After the new feature is well understood, and the design is agreed upon we can start coding the feature. We would love for you to code it. So please open up a **WIP** *(work in progress)* PR and happy coding!
-=======
-- After the new feature is well understood and the design is agreed upon, we can start coding the feature. We would love for you to code it. So please open up a **WIP** *(work in progress)* PR and happy coding!
->>>>>>> b5aec7e2
+
 
 ### Code of conduct
 
