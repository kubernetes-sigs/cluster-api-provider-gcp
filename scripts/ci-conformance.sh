#!/bin/bash

# Copyright 2019 The Kubernetes Authors.
#
# Licensed under the Apache License, Version 2.0 (the "License");
# you may not use this file except in compliance with the License.
# You may obtain a copy of the License at
#
#     http://www.apache.org/licenses/LICENSE-2.0
#
# Unless required by applicable law or agreed to in writing, software
# distributed under the License is distributed on an "AS IS" BASIS,
# WITHOUT WARRANTIES OR CONDITIONS OF ANY KIND, either express or implied.
# See the License for the specific language governing permissions and
# limitations under the License.

################################################################################
# usage: ci-conformance.sh
#  This program runs the conformance e2e tests.
################################################################################

set -o nounset
set -o pipefail

REPO_ROOT=$(dirname "${BASH_SOURCE[0]}")/..
cd "${REPO_ROOT}" || exit 1

# shellcheck source=hack/ensure-go.sh
source "${REPO_ROOT}/hack/ensure-go.sh"
# shellcheck source=hack/ensure-kind.sh
source "${REPO_ROOT}/hack/ensure-kind.sh"
# shellcheck source=hack/ensure-kubectl.sh
source "${REPO_ROOT}/hack/ensure-kubectl.sh"
<<<<<<< HEAD
# shellcheck source=hack/ensure-kustomize.sh
source "${REPO_ROOT}/hack/ensure-kustomize.sh"
# shellcheck source=hack/parse-cred-prow.sh
source "${REPO_ROOT}/hack/parse-cred-prow.sh"
=======
# shellcheck source=../hack/ensure-kustomize.sh
source "${REPO_ROOT}/hack/ensure-kustomize.sh"
>>>>>>> 7e48cdef

ARTIFACTS="${ARTIFACTS:-${PWD}/_artifacts}"
mkdir -p "${ARTIFACTS}/logs/"

# Verify the required Environment Variables are present.
: "${GOOGLE_APPLICATION_CREDENTIALS:?Environment variable empty or not defined.}"

export GCP_REGION=${GCP_REGION:-"us-east4"}
export TEST_NAME=${CLUSTER_NAME:-"capg-${RANDOM}"}
export GCP_NETWORK_NAME=${GCP_NETWORK_NAME:-"${TEST_NAME}-mynetwork"}
export GCP_B64ENCODED_CREDENTIALS=$(base64 -w0 "$GOOGLE_APPLICATION_CREDENTIALS")
export KUBERNETES_MAJOR_VERSION="1"
export KUBERNETES_MINOR_VERSION="22"
export KUBERNETES_PATCH_VERSION="3"
export KUBERNETES_VERSION="v${KUBERNETES_MAJOR_VERSION}.${KUBERNETES_MINOR_VERSION}.${KUBERNETES_PATCH_VERSION}"
# using prebuilt image from image-builder project the image is built everyday and the job is available here https://prow.k8s.io/?job=periodic-image-builder-gcp-all-nightly
export IMAGE_ID="projects/k8s-staging-cluster-api-gcp/global/images/cluster-api-ubuntu-1804-${KUBERNETES_VERSION//[.+]/-}-nightly"

init_image() {
  if [[ "${REUSE_OLD_IMAGES:-false}" == "true" ]]; then
    image=$(gcloud compute images list --project "$GCP_PROJECT" \
      --no-standard-images --filter="family:capi-ubuntu-1804-k8s-v${KUBERNETES_MAJOR_VERSION}-${KUBERNETES_MINOR_VERSION}" --format="table[no-heading](name)")
    if [[ -n "$image" ]]; then
      return
    fi
  fi

  if [[ "${USE_CI_ARTIFACTS:-false}" == "true" ]]; then
    cat << EOF > "$(go env GOPATH)/src/sigs.k8s.io/image-builder/images/capi/override.json"
{
  "build_timestamp": "0",
  "kubernetes_source_type": "http",
  "kubernetes_cni_source_type": "http",
  "kubernetes_http_source": "https://dl.k8s.io/ci",
  "kubernetes_series": "v${KUBERNETES_MAJOR_VERSION}.${KUBERNETES_MINOR_VERSION}",
  "kubernetes_semver": "${KUBERNETES_VERSION}"
}
EOF
  else
    cat << EOF > "$(go env GOPATH)/src/sigs.k8s.io/image-builder/images/capi/override.json"
{
  "build_timestamp": "0",
  "kubernetes_series": "v${KUBERNETES_MAJOR_VERSION}.${KUBERNETES_MINOR_VERSION}",
  "kubernetes_semver": "${KUBERNETES_VERSION}",
  "kubernetes_deb_version": "${KUBERNETES_MAJOR_VERSION}.${KUBERNETES_MINOR_VERSION}.${KUBERNETES_PATCH_VERSION}-00",
  "kubernetes_rpm_version": "${KUBERNETES_MAJOR_VERSION}.${KUBERNETES_MINOR_VERSION}.${KUBERNETES_PATCH_VERSION}-0"
}
EOF
  fi

  if [[ $EUID -ne 0 ]]; then
    (cd "$(go env GOPATH)/src/sigs.k8s.io/image-builder/images/capi" && \
      GCP_PROJECT_ID=$GCP_PROJECT \
      GOOGLE_APPLICATION_CREDENTIALS=$GOOGLE_APPLICATION_CREDENTIALS \
      PACKER_VAR_FILES=override.json \
      make deps-gce build-gce-ubuntu-1804)
  else
    # assume we are running in the CI environment as root
    # Add a user for ansible to work properly
    groupadd -r packer && useradd -m -s /bin/bash -r -g packer packer
    chown -R packer:packer /home/prow/go/src/sigs.k8s.io/image-builder
    # use the packer user to run the build
    su - packer -c "bash -c 'cd /home/prow/go/src/sigs.k8s.io/image-builder/images/capi && PATH=$PATH:~packer/.local/bin:/home/prow/go/src/sigs.k8s.io/image-builder/images/capi/.local/bin GCP_PROJECT_ID=$GCP_PROJECT GOOGLE_APPLICATION_CREDENTIALS=$GOOGLE_APPLICATION_CREDENTIALS PACKER_VAR_FILES=override.json make deps-gce build-gce-ubuntu-1804'"
  fi

  filter="name~cluster-api-ubuntu-1804-${KUBERNETES_VERSION//[.+]/-}"
  image_id=$(gcloud compute images list --project "$GCP_PROJECT" \
    --no-standard-images --filter="${filter}" --format="table[no-heading](name)")
  if [[ -z "$image_id" ]]; then
    echo "unable to find image using : $filter $GCP_PROJECT ... bailing out!"
    exit 1
  fi

  export IMAGE_ID="projects/${GCP_PROJECT}/global/images/${image_id}"
}


# initialize a router and cloud NAT
init_networks() {
  if [[ ${GCP_NETWORK_NAME} != "default" ]]; then
    gcloud compute networks create --project "$GCP_PROJECT" "${GCP_NETWORK_NAME}" --subnet-mode auto --quiet
    gcloud compute firewall-rules create "${GCP_NETWORK_NAME}"-allow-http --project "$GCP_PROJECT" \
      --allow tcp:80 --network "${GCP_NETWORK_NAME}" --quiet
    gcloud compute firewall-rules create "${GCP_NETWORK_NAME}"-allow-https --project "$GCP_PROJECT" \
      --allow tcp:443 --network "${GCP_NETWORK_NAME}" --quiet
    gcloud compute firewall-rules create "${GCP_NETWORK_NAME}"-allow-icmp --project "$GCP_PROJECT" \
      --allow icmp --network "${GCP_NETWORK_NAME}" --priority 65534 --quiet
    gcloud compute firewall-rules create "${GCP_NETWORK_NAME}"-allow-internal --project "$GCP_PROJECT" \
      --allow "tcp:0-65535,udp:0-65535,icmp" --network "${GCP_NETWORK_NAME}" --priority 65534 --quiet
  fi

  gcloud compute firewall-rules list --project "$GCP_PROJECT"
  gcloud compute networks list --project="${GCP_PROJECT}"
  gcloud compute networks describe "${GCP_NETWORK_NAME}" --project="${GCP_PROJECT}"

  gcloud compute routers create "${TEST_NAME}-myrouter" --project="${GCP_PROJECT}" \
    --region="${GCP_REGION}" --network="${GCP_NETWORK_NAME}"
  gcloud compute routers nats create "${TEST_NAME}-mynat" --project="${GCP_PROJECT}" \
    --router-region="${GCP_REGION}" --router="${TEST_NAME}-myrouter" \
    --nat-all-subnet-ip-ranges --auto-allocate-nat-external-ips
}


cleanup() {
  # Force a cleanup of cluster api created resources using gcloud commands
  (gcloud compute forwarding-rules list --project "$GCP_PROJECT" | grep capg-e2e \
       | awk '{print "gcloud compute forwarding-rules delete --project '"$GCP_PROJECT"' --quiet " $1 " --zone " $2 "\n"}' \
       | bash) || true
  (gcloud compute target-tcp-proxies list --project "$GCP_PROJECT" | grep capg-e2e \
       | awk '{print "gcloud compute target-tcp-proxies delete --project '"$GCP_PROJECT"' --quiet " $1 " --zone " $2 "\n"}' \
       | bash) || true
  (gcloud compute backend-services list --project "$GCP_PROJECT" | grep capg-e2e \
       | awk '{print "gcloud compute backend-services delete --project '"$GCP_PROJECT"' --quiet " $1 " --zone " $2 "\n"}' \
       | bash) || true
  (gcloud compute health-checks list --project "$GCP_PROJECT" | grep capg-e2e \
       | awk '{print "gcloud compute health-checks delete --project '"$GCP_PROJECT"' --quiet " $1 " --zone " $2 "\n"}' \
       | bash) || true
  (gcloud compute instances list --project "$GCP_PROJECT" | grep capg-e2e \
       | awk '{print "gcloud compute instances delete --project '"$GCP_PROJECT"' --quiet " $1 " --zone " $2 "\n"}' \
       | bash) || true
  (gcloud compute instance-groups list --project "$GCP_PROJECT" | grep capg-e2e \
       | awk '{print "gcloud compute instance-groups unmanaged delete --project '"$GCP_PROJECT"' --quiet " $1 " --zone " $2 "\n"}' \
       | bash) || true
  (gcloud compute firewall-rules list --project "$GCP_PROJECT" | grep capg-e2e \
       | awk '{print "gcloud compute firewall-rules delete --project '"$GCP_PROJECT"' --quiet " $1 "\n"}' \
       | bash) || true

  # cleanup the networks
  gcloud compute routers nats delete "${TEST_NAME}-mynat" --project="${GCP_PROJECT}" \
    --router-region="${GCP_REGION}" --router="${TEST_NAME}-myrouter" --quiet || true
  gcloud compute routers delete "${TEST_NAME}-myrouter" --project="${GCP_PROJECT}" \
    --region="${GCP_REGION}" --quiet || true

  if [[ ${GCP_NETWORK_NAME} != "default" ]]; then
    (gcloud compute firewall-rules list --project "$GCP_PROJECT" | grep "$GCP_NETWORK_NAME" \
         | awk '{print "gcloud compute firewall-rules delete --project '"$GCP_PROJECT"' --quiet " $1 "\n"}' \
         | bash) || true
    gcloud compute networks delete --project="${GCP_PROJECT}" \
      --quiet "${GCP_NETWORK_NAME}" || true
  fi

  if [[ -n "${SKIP_INIT_IMAGE:-}" ]]; then
    echo "Skipping GCP image deletion..."
  else
    # removing the image created
    gcloud compute images delete "${image_id}" --project "${GCP_PROJECT}" --quiet || true
  fi

  # stop boskos heartbeat
  [[ -z ${HEART_BEAT_PID:-} ]] || kill -9 "${HEART_BEAT_PID}" || true
}

# our exit handler (trap)
exit-handler() {
  unset KUBECONFIG
  cleanup
}

# setup gcp network, build image run the e2es
main() {
  # skip the build image by default for CI
  # locally if want to build the image pass the flag --init-image
  SKIP_INIT_IMAGE="1"

  for arg in "$@"
  do
    if [[ "$arg" == "--verbose" ]]; then
      set -o xtrace
    fi
    if [[ "$arg" == "--init-image" ]]; then
      unset SKIP_INIT_IMAGE
    fi
  done

  # If BOSKOS_HOST is set then acquire an GCP account from Boskos.
  if [ -n "${BOSKOS_HOST:-}" ]; then
    # Check out the account from Boskos and store the produced environment
    # variables in a temporary file.
    account_env_var_file="$(mktemp)"
    python hack/checkout_account.py 1>"${account_env_var_file}"
    checkout_account_status="${?}"

    # If the checkout process was a success then load the account's
    # environment variables into this process.
    # shellcheck disable=SC1090
    [ "${checkout_account_status}" = "0" ] && . "${account_env_var_file}"

    # Always remove the account environment variable file. It contains
    # sensitive information.
    rm -f "${account_env_var_file}"

    if [ ! "${checkout_account_status}" = "0" ]; then
      echo "error getting account from boskos" 1>&2
      exit "${checkout_account_status}"
    fi

    # run the heart beat process to tell boskos that we are still
    # using the checked out account periodically
    python -u hack/heartbeat_account.py >> "$ARTIFACTS/logs/boskos.log" 2>&1 &
    HEART_BEAT_PID=$(echo $!)
  fi

  if [[ -z "$GOOGLE_APPLICATION_CREDENTIALS" ]]; then
    cat <<EOF
GOOGLE_APPLICATION_CREDENTIALS is not set.
Please set this to the path of the service account used to run this script.
EOF
    return 2
  else
    gcloud auth activate-service-account --key-file="${GOOGLE_APPLICATION_CREDENTIALS}"
  fi
  if [[ -z "$GCP_PROJECT" ]]; then
    GCP_PROJECT=$(jq -r .project_id "${GOOGLE_APPLICATION_CREDENTIALS}")
    cat <<EOF
GCP_PROJECT is not set. Using project_id $GCP_PROJECT
EOF
  fi
  if [[ -z "$GCP_REGION" ]]; then
    cat <<EOF
GCP_REGION is not set.
Please specify which the GCP region to use.
EOF
    return 2
  fi

  SKIP_CLEANUP=${SKIP_CLEANUP:-""}
  if [[ -z "${SKIP_CLEANUP}" ]]; then
    trap exit-handler EXIT
  fi

  if [[ -n "${SKIP_INIT_IMAGE:-}" ]]; then
    echo "Skipping GCP image initialization..."
  else
    if [[ "${USE_CI_ARTIFACTS:-false}" == "true" ]]; then
      CI_VERSION=${CI_VERSION:-$(curl -sSL https://dl.k8s.io/ci/latest.txt)}
      KUBERNETES_VERSION=${CI_VERSION}
      KUBERNETES_MAJOR_VERSION=$(echo "${KUBERNETES_VERSION}" | cut -d '.' -f1 - | sed 's/v//')
      KUBERNETES_MINOR_VERSION=$(echo "${KUBERNETES_VERSION}" | cut -d '.' -f2 -)
    fi
    echo "Will use K8s version $KUBERNETES_VERSION"
    init_image
  fi

<<<<<<< HEAD
hack/ci/e2e-conformance.sh --verbose "$*"
test_status="${?}"

# If Boskos is being used then release the GCP project back to Boskos.
[ -z "${BOSKOS_HOST:-}" ] || hack/checkin_account.py >> "$ARTIFACTS/logs/boskos.log" 2>&1
=======
  # Initialize the necessary network requirements
  if [[ -n "${SKIP_INIT_NETWORK:-}" ]]; then
    echo "Skipping network initialization..."
  else
    init_networks
  fi

  make test-conformance
  test_status="${?}"
  echo TESTSTATUS
  echo "${test_status}"

  # If Boskos is being used then release the GCP project back to Boskos.
  [ -z "${BOSKOS_HOST:-}" ] || hack/checkin_account.py >> $ARTIFACTS/logs/boskos.log 2>&1
}
>>>>>>> 7e48cdef

main "$@"
exit "${test_status}"<|MERGE_RESOLUTION|>--- conflicted
+++ resolved
@@ -31,15 +31,8 @@
 source "${REPO_ROOT}/hack/ensure-kind.sh"
 # shellcheck source=hack/ensure-kubectl.sh
 source "${REPO_ROOT}/hack/ensure-kubectl.sh"
-<<<<<<< HEAD
-# shellcheck source=hack/ensure-kustomize.sh
-source "${REPO_ROOT}/hack/ensure-kustomize.sh"
-# shellcheck source=hack/parse-cred-prow.sh
-source "${REPO_ROOT}/hack/parse-cred-prow.sh"
-=======
 # shellcheck source=../hack/ensure-kustomize.sh
 source "${REPO_ROOT}/hack/ensure-kustomize.sh"
->>>>>>> 7e48cdef
 
 ARTIFACTS="${ARTIFACTS:-${PWD}/_artifacts}"
 mkdir -p "${ARTIFACTS}/logs/"
@@ -283,13 +276,6 @@
     init_image
   fi
 
-<<<<<<< HEAD
-hack/ci/e2e-conformance.sh --verbose "$*"
-test_status="${?}"
-
-# If Boskos is being used then release the GCP project back to Boskos.
-[ -z "${BOSKOS_HOST:-}" ] || hack/checkin_account.py >> "$ARTIFACTS/logs/boskos.log" 2>&1
-=======
   # Initialize the necessary network requirements
   if [[ -n "${SKIP_INIT_NETWORK:-}" ]]; then
     echo "Skipping network initialization..."
@@ -305,7 +291,6 @@
   # If Boskos is being used then release the GCP project back to Boskos.
   [ -z "${BOSKOS_HOST:-}" ] || hack/checkin_account.py >> $ARTIFACTS/logs/boskos.log 2>&1
 }
->>>>>>> 7e48cdef
 
 main "$@"
 exit "${test_status}"