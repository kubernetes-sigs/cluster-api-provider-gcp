--- conflicted
+++ resolved
@@ -133,11 +133,7 @@
 # Build time versioning details.
 LDFLAGS := $(shell hack/version.sh)
 
-<<<<<<< HEAD
 GOLANG_VERSION := 1.18.1
-=======
-GOLANG_VERSION := 1.17.11
->>>>>>> 1dfb71ae
 
 # CI
 CAPG_WORKER_CLUSTER_KUBECONFIG ?= "/tmp/kubeconfig"
